const http = require('http');
const fs = require('fs');
const path = require('path');
const url = require('url');
const querystring = require('querystring');
const crypto = require('crypto');
// Importa camada de acesso ao banco de dados. Esta camada fornece funções
// assíncronas para consultar e manipular registros no SQLite. Atualmente
// apenas algumas rotas utilizam essas funções diretamente; a refatoração
// completa para o banco pode ser feita posteriormente.
const dbAccess = require('./database');

// IDs de partidas que não devem ser considerados em palpites e ranking. Estes
// jogos permanecem no histórico de resultados, mas não devem aparecer na
// página de palpites nem contar pontos no ranking. A lista é definida
// conforme decisão do administrador (por exemplo, jogos anulados na rodada 18).
const excludedMatchIds = new Set([5, 6, 7, 8]);

// Mapeamento de cores para cada equipe. Cada sigla recebe uma cor distinta
// para representar visualmente o time por meio de um círculo colorido. As
// cores foram escolhidas manualmente e podem ser ajustadas conforme
// preferências estéticas do portal.
const teamColors = {
  GOI: '#FF6B6B', // Goiás
  CFC: '#6BCB77', // Coritiba
  NOV: '#4D96FF', // Novorizontino
  CHA: '#FFD93D', // Chapecoense
  CUI: '#FF6F91', // Cuiabá
  VNO: '#845EC2', // Vila Nova
  REM: '#FFC75F', // Remo
  AVA: '#008F7A', // Avaí
  CAP: '#2C73D2', // Athletico-PR
  CRI: '#C34A36', // Criciúma
  ATH: '#FF9671', // Athletic Club
  OPE: '#00C9A7', // Operário
  CRB: '#C1D3FE', // CRB
  ACG: '#B8C4FF', // Atlético-GO
  AME: '#FFD6E0', // América-MG
  PAY: '#FFC700', // Paysandu
  FER: '#8FB339', // Ferroviária
  AMA: '#E36414', // Amazonas
  VOL: '#6F4E37', // Volta Redonda
  BFC: '#A3CB38'  // Botafogo-SP
};

/**
 * Retorna um span HTML contendo um pequeno círculo colorido (dot) para
 * representar uma equipe. O tamanho do dot é definido pelo parâmetro
 * `small`. Caso a sigla da equipe não esteja no mapeamento, utiliza a
 * cor amarela padrão.
 *
 * @param {Object} team - Objeto da equipe, contendo ao menos a propriedade
 *                        `abbr`.
 * @param {boolean} small - Se verdadeiro, usa a classe `.small-dot` ao
 *                          invés de `.team-dot`.
 * @returns {string} HTML com a marcação do dot colorido.
 */
// Retorna a marca visual para uma equipe. Em vez de apenas um ponto colorido,
// utilizamos o escudo (logo) da equipe sempre que possível. O tamanho da
// imagem varia de acordo com o parâmetro `small` para que se ajuste
// corretamente em listas compactas (como nas tabelas de artilheiros e
// resultados). Caso a sigla da equipe não esteja definida ou não exista um
// arquivo de logotipo correspondente, o código volta a utilizar um ponto
// colorido como reserva. O nome da equipe é incluído no atributo `alt` para
// acessibilidade.
function getTeamDot(team, small = false) {
  const abbr = (team.abbr || '').toLowerCase();
  const className = small ? 'team-logo-small' : 'team-logo';
  // Verifica se há um logotipo correspondente no diretório de logos.
  // Se não houver, usa o ponto colorido como fallback.
  const logoPath = `/static/team_logos/${abbr}.png`;
  // Construir o elemento <img> para o logotipo. Não fazemos verificação de
  // existência em tempo de execução; assumimos que os arquivos estão
  // disponíveis para todas as equipes cadastradas. Se algum arquivo
  // estiver ausente, o navegador exibirá o ícone de erro padrão.
  return `<img src="${logoPath}" class="${className}" alt="${team.name} logo">`;
}

// Helper functions to load and persist JSON data
const dataDir = path.join(__dirname, 'data');
function readJSON(filename) {
  const p = path.join(dataDir, filename);
  return JSON.parse(fs.readFileSync(p, 'utf8'));
}
function writeJSON(filename, data) {
  const p = path.join(dataDir, filename);
  fs.writeFileSync(p, JSON.stringify(data, null, 2));
}

// Load all data into memory (will be re-read when needed)
function loadData() {
  return {
    users: readJSON('users.json'),
    matches: readJSON('matches.json'),
    teams: readJSON('teams.json'),
    classification: readJSON('classification.json'),
    predictions: readJSON('predictions.json'),
    scorers: readJSON('scorers.json')
  };
}

// Session store: token -> userId
const sessions = {};

function parseCookies(cookieHeader) {
  const list = {};
  if (!cookieHeader) return list;
  cookieHeader.split(';').forEach(function(cookie) {
    const parts = cookie.split('=');
    const key = parts.shift().trim();
    const value = decodeURIComponent(parts.join('='));
    list[key] = value;
  });
  return list;
}

function getUserFromRequest(req) {
  const cookies = parseCookies(req.headers.cookie);
  const token = cookies.session;
  if (token && sessions[token]) {
    const data = loadData();
    return data.users.find(u => u.id === sessions[token]);
  }
  return null;
}

// Render template with simple variable substitution
function renderTemplate(templateName, vars) {
  const templatePath = path.join(__dirname, 'templates', templateName);
  let template = fs.readFileSync(templatePath, 'utf8');
  return template.replace(/\{\{\s*(\w+)\s*\}\}/g, (match, p1) => {
    return vars[p1] !== undefined ? vars[p1] : '';
  });
}

function sendRedirect(res, location) {
  res.statusCode = 302;
  res.setHeader('Location', location);
  res.end();
}

function handleStatic(req, res, pathname) {
  const filePath = path.join(__dirname, pathname);
  fs.readFile(filePath, (err, content) => {
    if (err) {
      res.statusCode = 404;
      res.end('Not found');
      return;
    }
    // Set content type based on extension
    const ext = path.extname(filePath);
    let type = 'text/plain';
    if (ext === '.css') type = 'text/css';
    else if (ext === '.js') type = 'application/javascript';
    else if (['.png', '.jpg', '.jpeg', '.gif'].includes(ext)) type = 'image/' + ext.substring(1);
    else if (ext === '.svg') type = 'image/svg+xml';
    res.statusCode = 200;
    res.setHeader('Content-Type', type);
    res.end(content);
  });
}

// Compute the last 5 results (V, E, D) for a team based on finished matches
function computeTeamForm(teamId, matches) {
  // Filter only finished matches where this team played
  const finished = matches.filter(m => {
    return m.home_score !== null && m.away_score !== null &&
      (m.home_team_id === teamId || m.away_team_id === teamId);
  });
  // Order by date descending
  finished.sort((a, b) => {
    const da = new Date(a.date);
    const db = new Date(b.date);
    return db - da;
  });
  const form = [];
  // Determine result from the perspective of the team
  finished.slice(0, 5).forEach(m => {
    let result;
    if (m.home_team_id === teamId) {
      if (m.home_score > m.away_score) result = 'V';
      else if (m.home_score < m.away_score) result = 'D';
      else result = 'E';
    } else {
      // team played as visitor
      if (m.away_score > m.home_score) result = 'V';
      else if (m.away_score < m.home_score) result = 'D';
      else result = 'E';
    }
    form.push(result);
  });
  // Fill remaining positions with dash
  while (form.length < 5) form.push('-');
  return form;
}

// Determine result sign: returns 'home', 'draw', 'away'
function resultSign(home, away) {
  if (home > away) return 'home';
  if (home < away) return 'away';
  return 'draw';
}

function buildNavLinks(user) {
  let adminLink = '';
  let authLink = '';
  if (user && user.isAdmin) {
    adminLink = '<li><a href="/admin">Admin</a></li>';
  }
  if (user) {
    authLink = `<li><a href="/logout">Sair (${user.name})</a></li>`;
  } else {
    authLink = '<li><a href="/login">Entrar</a></li>';
  }
  return { adminLink, authLink };
}

function handleHome(req, res, user) {
  const data = loadData();
  // Sort classification by points desc, goal difference, goals for
  const sorted = [...data.classification].sort((a, b) => {
    if (b.points !== a.points) return b.points - a.points;
    if (b.goal_diff !== a.goal_diff) return b.goal_diff - a.goal_diff;
    return b.goals_for - a.goals_for;
  });
  // Build table rows
  let rows = '';
  sorted.forEach((entry, index) => {
    const team = data.teams.find(t => t.id === entry.team_id);
    const pos = index + 1;
    let zoneClass = '';
    if (pos <= 4) zoneClass = 'zone-promotion';
    else if (pos >= sorted.length - 3) zoneClass = 'zone-relegation';
    else zoneClass = 'zone-middle';
    const highlight = team.highlight ? 'highlight-team' : '';
    // Compute real form (last 5 results) for this team
    const form = computeTeamForm(entry.team_id, data.matches);
    const formHtml = form.map(result => {
      let cls = 'result-draw';
      if (result === 'V') cls = 'result-win';
      else if (result === 'D') cls = 'result-loss';
      else if (result === '-') cls = 'result-none';
      return `<span class="${cls}"></span>`;
    }).join('');
    // Monta representação do time com um ponto colorido ao invés de logotipo.
    // Isso garante visual consistente mesmo sem arquivos de escudo.
    const dot = getTeamDot(team);
    const teamLabel = `<div class="team-label">${dot}<span>${team.name}</span></div>`;
    rows += `<tr class="${zoneClass} ${highlight}"><td>${pos}</td>`+
            `<td>${teamLabel}</td>`+
            `<td>${entry.points}</td>`+
            `<td>${entry.games}</td>`+
            `<td>${entry.wins}</td>`+
            `<td>${entry.draws}</td>`+
            `<td>${entry.losses}</td>`+
            `<td>${entry.goals_for}</td>`+
            `<td>${entry.goals_against}</td>`+
            `<td>${entry.goal_diff >= 0 ? '+' + entry.goal_diff : entry.goal_diff}</td>`+
            `<td><div class="form-indicator">${formHtml}</div></td>`+
            `</tr>`;
  });
  const now = new Date().toISOString().split('T')[0];
  const nav = buildNavLinks(user);
  // Compute additional stats for hero cards
  // Determine the position of Criciúma (team marked with highlight flag)
  let criPosition = '--';
  for (let i = 0; i < sorted.length; i++) {
    const team = data.teams.find(t => t.id === sorted[i].team_id);
    if (team && team.highlight) {
      criPosition = (i + 1).toString();
      break;
    }
  }
  // Total number of matches stored (including finalizados e futuros)
  const totalMatches = data.matches.length.toString();
  const html = renderTemplate('home.html', {
    table_rows: rows,
    last_update: now,
    admin_link: nav.adminLink,
    auth_link: nav.authLink,
    criciuma_position: criPosition,
    total_matches: totalMatches
  });
  res.statusCode = 200;
  res.setHeader('Content-Type', 'text/html; charset=utf-8');
  res.end(html);
}

function handleLoginGet(req, res) {
  const html = renderTemplate('login.html', { message: '' });
  res.statusCode = 200;
  res.setHeader('Content-Type', 'text/html; charset=utf-8');
  res.end(html);
}

function handleLoginPost(req, res) {
  let body = '';
  req.on('data', chunk => { body += chunk.toString(); });
  req.on('end', () => {
    const parsed = querystring.parse(body);
    const email = parsed.email;
    const password = parsed.password;
    // Busca o usuário no banco de dados. O banco armazena somente
    // credenciais do administrador (demais perfis não fazem login).
    dbAccess.getUserByCredentials(email, password)
      .then((user) => {
        if (user && user.isAdmin) {
          const token = crypto.randomBytes(16).toString('hex');
          sessions[token] = user.id;
          res.setHeader('Set-Cookie', `session=${token}; HttpOnly`);
          sendRedirect(res, '/');
        } else {
          const html = renderTemplate('login.html', { message: 'Credenciais incorretas ou acesso não autorizado' });
          res.statusCode = 200;
          res.setHeader('Content-Type', 'text/html; charset=utf-8');
          res.end(html);
        }
      })
      .catch((err) => {
        console.error('Erro ao autenticar:', err.message);
        const html = renderTemplate('login.html', { message: 'Erro ao autenticar' });
        res.statusCode = 500;
        res.setHeader('Content-Type', 'text/html; charset=utf-8');
        res.end(html);
      });
  });
}

function handleLogout(req, res) {
  const cookies = parseCookies(req.headers.cookie);
  if (cookies.session) {
    delete sessions[cookies.session];
    res.setHeader('Set-Cookie', 'session=; expires=Thu, 01 Jan 1970 00:00:00 GMT');
  }
  sendRedirect(res, '/');
}

function getNextRoundForUser(data, userId) {
  // Determine rounds with matches that have at least one undefined score
  const roundsWithOpen = new Set();
  data.matches.forEach(m => {
    if (m.home_score === null || m.away_score === null) {
      roundsWithOpen.add(m.round);
    }
  });
  const openRounds = Array.from(roundsWithOpen).sort((a, b) => a - b);
  if (openRounds.length === 0) return null;
  // For the smallest open round, check if user has predictions for all matches; if yes, skip to next open round
  for (const r of openRounds) {
    const roundMatches = data.matches.filter(m => m.round === r);
    let allPredicted = true;
    for (const match of roundMatches) {
      const pred = data.predictions.find(p => p.match_id === match.id && p.user_id === userId);
      if (!pred) {
        allPredicted = false;
        break;
      }
    }
    if (!allPredicted) {
      return r;
    }
  }
  return openRounds[0];
}

// Determine next round needing predictions across all presenters (non-admin users)
function getNextRoundForAll(data) {
  // Identify rounds with matches that have at least one undefined score (open rounds)
  const roundsWithOpen = new Set();
  data.matches.forEach(m => {
    // Ignora partidas excluídas de palpites
    if (excludedMatchIds.has(m.id)) return;
    if (m.home_score === null || m.away_score === null) {
      roundsWithOpen.add(m.round);
    }
  });
  const openRounds = Array.from(roundsWithOpen).sort((a, b) => a - b);
  if (openRounds.length === 0) return null;
  const presenters = data.users.filter(u => !u.isAdmin);
  // For each open round, check if all presenters predicted all matches; if not, return this round
  for (const r of openRounds) {
    // Seleciona apenas partidas que não estão na lista de exclusão
    const roundMatches = data.matches.filter(m => m.round === r && !excludedMatchIds.has(m.id));
    let allPredicted = true;
    for (const match of roundMatches) {
      for (const p of presenters) {
        const pred = data.predictions.find(pr => pr.match_id === match.id && pr.user_id === p.id);
        if (!pred) {
          allPredicted = false;
          break;
        }
      }
      if (!allPredicted) break;
    }
    if (!allPredicted) return r;
  }
  // If all open rounds have all predictions, return the smallest open round to allow edits
  return openRounds[0];
}

function handlePalpitesGet(req, res, user) {
  const data = loadData();
  const nextRound = getNextRoundForAll(data);
  // Verifica se existe um parâmetro saved=1 na query string para exibir mensagem de sucesso
  const parsedUrl = url.parse(req.url, true);
  const message = parsedUrl.query.saved ? 'Palpites salvos com sucesso!' : '';
  // Constrói HTML de mensagem de sucesso somente se houver mensagem
  let messageHtml = '';
  if (message) {
    messageHtml = `<div class="success-message"><span class="success-icon">✅</span><span>${message}</span></div>`;
  }
  if (!nextRound) {
    // Não há rodadas futuras para palpite
    const html = renderTemplate('palpites.html', {
      table_head: '<tr><th>Confronto</th></tr>',
      match_rows: '<tr><td colspan="10">Nenhum jogo pendente para palpite.</td></tr>',
      round_number: '-',
      message_html: '',
      admin_link: '',
      user_name: user.name
    });
    res.statusCode = 200;
    res.setHeader('Content-Type', 'text/html; charset=utf-8');
    res.end(html);
    return;
  }
  // Filtra apenas jogos da rodada que não estão excluídos de palpites
  const matches = data.matches.filter(m => m.round === nextRound && !excludedMatchIds.has(m.id));
  const presenters = data.users.filter(u => !u.isAdmin);
  // Cabeçalho da tabela (duas linhas)
  let headRow1 = '<tr><th rowspan="2">Confronto</th>';
  presenters.forEach(p => {
    headRow1 += `<th colspan="3">${p.name}</th>`;
  });
  headRow1 += '</tr>';
  let headRow2 = '<tr>';
  presenters.forEach(() => {
    headRow2 += '<th>P.Casa</th><th>P.Fora</th><th>Res</th>';
  });
  headRow2 += '</tr>';
  const tableHead = headRow1 + headRow2;
  // Busca palpites salvos para a rodada a partir do banco de dados
  dbAccess.getPredictionsByRound(nextRound)
    .then(predsFromDB => {
      // Monta as linhas de cada jogo
      let rows = '';
      matches.forEach(match => {
        const home = data.teams.find(t => t.id === match.home_team_id);
        const away = data.teams.find(t => t.id === match.away_team_id);
        // Utiliza pontos coloridos para representar as equipes ao invés de logotipos
        const homeDot = getTeamDot(home, true);
        const awayDot = getTeamDot(away, true);
        let row = `<tr><td>${homeDot} ${home.name} x ${awayDot} ${away.name}</td>`;
        presenters.forEach(p => {
          // Busca o palpite deste apresentador para esta partida na lista obtida do banco
          const pred = predsFromDB.find(pr => pr.match_id === match.id && pr.user_id === p.id);
          const homeVal = pred ? pred.home_score : '';
          const awayVal = pred ? pred.away_score : '';
          const savedClass = pred ? 'saved-cell' : '';
          let resultText = '-';
          if (pred && pred.home_score !== null && pred.away_score !== null) {
            const h = parseInt(pred.home_score);
            const a = parseInt(pred.away_score);
            if (h > a) resultText = 'Casa';
            else if (h < a) resultText = 'Fora';
            else resultText = 'Empate';
          }
          row += `<td class="${savedClass}"><input type="number" name="home_${p.id}_${match.id}" id="home_${p.id}_${match.id}" value="${homeVal}" min="0" oninput="updateResult(${p.id}, ${match.id})"></td>`;
          row += `<td class="${savedClass}"><input type="number" name="away_${p.id}_${match.id}" id="away_${p.id}_${match.id}" value="${awayVal}" min="0" oninput="updateResult(${p.id}, ${match.id})"></td>`;
          row += `<td class="${savedClass}"><span id="result_${p.id}_${match.id}">${resultText}</span></td>`;
        });
        row += '</tr>';
        rows += row;
      });
      const nav = buildNavLinks(user);
      const html = renderTemplate('palpites.html', {
        table_head: tableHead,
        match_rows: rows,
        round_number: nextRound,
        message_html: messageHtml,
        admin_link: nav.adminLink,
        user_name: user.name
      });
      res.statusCode = 200;
      res.setHeader('Content-Type', 'text/html; charset=utf-8');
      res.end(html);
    })
    .catch(err => {
      console.error('Erro ao obter palpites do banco:', err.message);
      // Em caso de erro, renderiza a página usando apenas as informações do JSON
      // Essa lógica é semelhante à versão original acima, mas sem destaque de palpites salvos
      let rows = '';
      matches.forEach(match => {
        const home = data.teams.find(t => t.id === match.home_team_id);
        const away = data.teams.find(t => t.id === match.away_team_id);
        // Representa as equipes por pontos coloridos em caso de fallback do banco
        const homeDot = getTeamDot(home, true);
        const awayDot = getTeamDot(away, true);
        let row = `<tr><td>${homeDot} ${home.name} x ${awayDot} ${away.name}</td>`;
        presenters.forEach(p => {
          const pred = data.predictions.find(pr => pr.match_id === match.id && pr.user_id === p.id);
          const homeVal = pred ? pred.home_score : '';
          const awayVal = pred ? pred.away_score : '';
          const savedClass = pred ? 'saved-cell' : '';
          let resultText = '-';
          if (pred && pred.home_score !== null && pred.away_score !== null) {
            const h = parseInt(pred.home_score);
            const a = parseInt(pred.away_score);
            if (h > a) resultText = 'Casa';
            else if (h < a) resultText = 'Fora';
            else resultText = 'Empate';
          }
          row += `<td class="${savedClass}"><input type="number" name="home_${p.id}_${match.id}" id="home_${p.id}_${match.id}" value="${homeVal}" min="0" oninput="updateResult(${p.id}, ${match.id})"></td>`;
          row += `<td class="${savedClass}"><input type="number" name="away_${p.id}_${match.id}" id="away_${p.id}_${match.id}" value="${awayVal}" min="0" oninput="updateResult(${p.id}, ${match.id})"></td>`;
          row += `<td class="${savedClass}"><span id="result_${p.id}_${match.id}">${resultText}</span></td>`;
        });
        row += '</tr>';
        rows += row;
      });
      const nav = buildNavLinks(user);
      const html = renderTemplate('palpites.html', {
        table_head: tableHead,
        match_rows: rows,
        round_number: nextRound,
        message_html: messageHtml,
        admin_link: nav.adminLink,
        user_name: user.name
      });
      res.statusCode = 200;
      res.setHeader('Content-Type', 'text/html; charset=utf-8');
      res.end(html);
    });
}

function handlePalpitesPost(req, res, user) {
  let body = '';
  req.on('data', chunk => { body += chunk.toString(); });
  req.on('end', () => {
    const dataStore = loadData();
    const form = querystring.parse(body);
    // Determine current round across all presenters
    const round = getNextRoundForAll(dataStore);
    if (!round) {
      sendRedirect(res, '/palpites');
      return;
    }
    // Apenas partidas que não estão excluídas de palpites
    const matches = dataStore.matches.filter(m => m.round === round && !excludedMatchIds.has(m.id));
    const presenters = dataStore.users.filter(u => !u.isAdmin);
    // Compute max id once for new predictions
    let maxId = 0;
    dataStore.predictions.forEach(p => { if (p.id > maxId) maxId = p.id; });
    // Iterate through matches and presenters
    // Armazena palpites em memória e agrupa por apresentador para posterior
    // persistência no banco SQLite
    const predsByUser = {};
    matches.forEach(match => {
      presenters.forEach(p => {
        const homeKey = `home_${p.id}_${match.id}`;
        const awayKey = `away_${p.id}_${match.id}`;
        const hVal = form[homeKey];
        const aVal = form[awayKey];
        if (hVal !== undefined && aVal !== undefined && hVal !== '' && aVal !== '') {
          const h = parseInt(hVal);
          const a = parseInt(aVal);
          // Atualiza ou insere no JSON local
          let pred = dataStore.predictions.find(pr => pr.match_id === match.id && pr.user_id === p.id);
          if (pred) {
            pred.home_score = h;
            pred.away_score = a;
          } else {
            maxId += 1;
            dataStore.predictions.push({ id: maxId, match_id: match.id, user_id: p.id, home_score: h, away_score: a });
          }
          // Agrupa para salvar no banco depois
          if (!predsByUser[p.id]) predsByUser[p.id] = [];
          predsByUser[p.id].push({ match_id: match.id, home_score: h, away_score: a });
        }
      });
    });
    // Atualiza arquivo JSON
    writeJSON('predictions.json', dataStore.predictions);
    // Persiste no banco de dados para cada apresentador
    const roundPromises = [];
    const roundNumber = round;
    Object.keys(predsByUser).forEach(uid => {
      const list = predsByUser[uid];
      roundPromises.push(dbAccess.savePredictionsForRound(roundNumber, parseInt(uid), list));
    });
    Promise.all(roundPromises)
      .then(() => {
        sendRedirect(res, '/palpites?saved=1');
      })
      .catch(err => {
        console.error('Erro ao salvar palpites no banco:', err.message);
        sendRedirect(res, '/palpites?saved=1');
      });
  });
}

function handleRanking(req, res, user) {
  const data = loadData();
  // Analisa a rodada selecionada (por exemplo, /ranking?round=17)
  const parsedUrl = url.parse(req.url, true);
  const selectedRound = parsedUrl.query.round ? parseInt(parsedUrl.query.round, 10) : null;
  const presenters = data.users.filter(u => !u.isAdmin);
  // Busca todos os palpites do banco
  dbAccess.getPredictions()
    .then(predsFromDB => {
      const ranking = [];
      presenters.forEach(u => {
        let total = 0;
        let exactCount = 0;
        let resultCount = 0;
        let errorCount = 0;
        const details = [];
        // Filtra palpites deste usuário
        predsFromDB
          .filter(p => p.user_id === u.id)
          .forEach(pred => {
            const match = data.matches.find(m => m.id === pred.match_id);
            // Se a partida não existe ou está excluída, ignora
            if (!match || excludedMatchIds.has(match.id)) return;
            // Se uma rodada específica foi selecionada, ignore partidas de outras rodadas
            if (selectedRound && match.round !== selectedRound) return;
            if (match.home_score !== null && match.away_score !== null) {
              const predSign = resultSign(pred.home_score, pred.away_score);
              const realSign = resultSign(match.home_score, match.away_score);
              let points = 0;
              if (pred.home_score === match.home_score && pred.away_score === match.away_score) {
                points = 3;
                exactCount += 1;
              } else if (predSign === realSign) {
                points = 1;
                resultCount += 1;
              } else {
                errorCount += 1;
              }
              total += points;
              const homeTeam = data.teams.find(t => t.id === match.home_team_id);
              const awayTeam = data.teams.find(t => t.id === match.away_team_id);
              details.push({
                round: match.round,
                confrontation: `${homeTeam.name} x ${awayTeam.name}`,
                prediction: `${pred.home_score}-${pred.away_score}`,
                result: `${match.home_score}-${match.away_score}`,
                points
              });
            }
          });
        ranking.push({ user: u, total, exactCount, resultCount, errorCount, details });
      });
      // Ordena pelo total de pontos (descendente)
      ranking.sort((a, b) => b.total - a.total);
      // Monta a lista de opções de rodada (ranking geral ou por rodada)
      const allRounds = Array.from(new Set(data.matches.map(m => m.round))).filter(r => {
        return data.matches.some(m => m.round === r && !excludedMatchIds.has(m.id));
      }).sort((a, b) => a - b);
      let selectorHtml = '<form method="get" action="/ranking" class="ranking-select-form">';
      selectorHtml += '<label for="round-select">Rodada:</label> ';
      selectorHtml += '<select id="round-select" name="round" onchange="this.form.submit()">';
      selectorHtml += `<option value=""${selectedRound ? '' : ' selected'}>Geral</option>`;
      allRounds.forEach(r => {
        selectorHtml += `<option value="${r}"${selectedRound === r ? ' selected' : ''}>${r}</option>`;
      });
      selectorHtml += '</select></form>';
      // Constrói os cards do ranking
      let cardsHtml = '';
      ranking.forEach((entry, idx) => {
        const u = entry.user;
        const place = idx + 1;
        let detailsRows = '';
        entry.details.forEach(d => {
          detailsRows += `<tr><td>${d.round}</td><td>${d.confrontation}</td><td>${d.prediction}</td><td>${d.result}</td><td>${d.points}</td></tr>`;
        });
        const detailsTable = `<table><thead><tr><th>Rodada</th><th>Confronto</th><th>Palpite</th><th>Resultado</th><th>Pts</th></tr></thead><tbody>${detailsRows}</tbody></table>`;
        cardsHtml += `<div class="ranking-card"><div class="card-header" onclick="toggleCard(${u.id})"><span>${place}º ${u.name} - ${entry.total} pts</span><span>Exatos: ${entry.exactCount} | Resultados: ${entry.resultCount} | Erros: ${entry.errorCount}</span></div><div id="card-body-${u.id}" class="card-body">${detailsTable}</div></div>`;
      });
      const nav = buildNavLinks(user);
      const html = renderTemplate('ranking.html', {
        ranking_cards: cardsHtml,
        round_selector: selectorHtml,
        admin_link: nav.adminLink,
        auth_link: nav.authLink
      });
      res.statusCode = 200;
      res.setHeader('Content-Type', 'text/html; charset=utf-8');
      res.end(html);
    })
    .catch(err => {
      console.error('Erro ao obter palpites do banco para ranking:', err.message);
      // Fallback para a implementação anterior usando JSON caso o banco falhe
      // (O código original foi mantido aqui como fallback)
      const ranking = [];
      presenters.forEach(u => {
        let total = 0;
        let exactCount = 0;
        let resultCount = 0;
        let errorCount = 0;
        const details = [];
        data.predictions
          .filter(p => p.user_id === u.id)
          .forEach(pred => {
            const match = data.matches.find(m => m.id === pred.match_id);
            if (!match || excludedMatchIds.has(match.id)) return;
            if (selectedRound && match.round !== selectedRound) return;
            if (match.home_score !== null && match.away_score !== null) {
              const predSign = resultSign(pred.home_score, pred.away_score);
              const realSign = resultSign(match.home_score, match.away_score);
              let points = 0;
              if (pred.home_score === match.home_score && pred.away_score === match.away_score) {
                points = 3;
                exactCount += 1;
              } else if (predSign === realSign) {
                points = 1;
                resultCount += 1;
              } else {
                errorCount += 1;
              }
              total += points;
              const homeTeam = data.teams.find(t => t.id === match.home_team_id);
              const awayTeam = data.teams.find(t => t.id === match.away_team_id);
              details.push({
                round: match.round,
                confrontation: `${homeTeam.name} x ${awayTeam.name}`,
                prediction: `${pred.home_score}-${pred.away_score}`,
                result: `${match.home_score}-${match.away_score}`,
                points
              });
            }
          });
        ranking.push({ user: u, total, exactCount, resultCount, errorCount, details });
      });
      ranking.sort((a, b) => b.total - a.total);
      const allRounds = Array.from(new Set(data.matches.map(m => m.round))).filter(r => {
        return data.matches.some(m => m.round === r && !excludedMatchIds.has(m.id));
      }).sort((a, b) => a - b);
      let selectorHtml = '<form method="get" action="/ranking" class="ranking-select-form">';
      selectorHtml += '<label for="round-select">Rodada:</label> ';
      selectorHtml += '<select id="round-select" name="round" onchange="this.form.submit()">';
      selectorHtml += `<option value=""${selectedRound ? '' : ' selected'}>Geral</option>`;
      allRounds.forEach(r => {
        selectorHtml += `<option value="${r}"${selectedRound === r ? ' selected' : ''}>${r}</option>`;
      });
      selectorHtml += '</select></form>';
      let cardsHtml = '';
      ranking.forEach((entry, idx) => {
        const u = entry.user;
        const place = idx + 1;
        let detailsRows = '';
        entry.details.forEach(d => {
          detailsRows += `<tr><td>${d.round}</td><td>${d.confrontation}</td><td>${d.prediction}</td><td>${d.result}</td><td>${d.points}</td></tr>`;
        });
        const detailsTable = `<table><thead><tr><th>Rodada</th><th>Confronto</th><th>Palpite</th><th>Resultado</th><th>Pts</th></tr></thead><tbody>${detailsRows}</tbody></table>`;
        cardsHtml += `<div class="ranking-card"><div class="card-header" onclick="toggleCard(${u.id})"><span>${idx + 1}º ${u.name} - ${entry.total} pts</span><span>Exatos: ${entry.exactCount} | Resultados: ${entry.resultCount} | Erros: ${entry.errorCount}</span></div><div id="card-body-${u.id}" class="card-body">${detailsTable}</div></div>`;
      });
      const nav = buildNavLinks(user);
      const html = renderTemplate('ranking.html', {
        ranking_cards: cardsHtml,
        round_selector: selectorHtml,
        admin_link: nav.adminLink,
        auth_link: nav.authLink
      });
      res.statusCode = 200;
      res.setHeader('Content-Type', 'text/html; charset=utf-8');
      res.end(html);
    });
}

function handleResultados(req, res, user) {
  const data = loadData();
  // Agrupa partidas por rodada (somente rodadas finalizadas, com placares conhecidos)
  const rounds = {};
  data.matches.forEach(match => {
    if (match.home_score !== null && match.away_score !== null) {
      if (!rounds[match.round]) rounds[match.round] = [];
      rounds[match.round].push(match);
    }
  });
  const sortedRounds = Object.keys(rounds).map(r => parseInt(r)).sort((a, b) => b - a);
  // Busca todos os palpites do banco
  dbAccess.getPredictions()
    .then(predsFromDB => {
      let sectionsHtml = '';
      sortedRounds.forEach(r => {
        const matchesInRound = rounds[r];
        const presenters = data.users.filter(u => !u.isAdmin);
        let tableHead = '<tr><th>Confronto</th><th>Placar</th>';
        presenters.forEach(p => {
          tableHead += `<th>${p.name}</th>`;
        });
        tableHead += '</tr>';
        let tableRows = '';
        matchesInRound.forEach(match => {
          const homeTeam = data.teams.find(t => t.id === match.home_team_id);
          const awayTeam = data.teams.find(t => t.id === match.away_team_id);
        // Representa as equipes com pontos coloridos nas linhas de resultados
        const homeDot = getTeamDot(homeTeam, true);
        const awayDot = getTeamDot(awayTeam, true);
        let row = `<tr><td>${homeDot} ${homeTeam.name} x ${awayDot} ${awayTeam.name}</td><td>${match.home_score}-${match.away_score}</td>`;
          presenters.forEach(p => {
            const pred = predsFromDB.find(pr => pr.match_id === match.id && pr.user_id === p.id);
            if (pred) {
              const predSign = resultSign(pred.home_score, pred.away_score);
              const realSign = resultSign(match.home_score, match.away_score);
              let pts = 0;
              if (pred.home_score === match.home_score && pred.away_score === match.away_score) pts = 3;
              else if (predSign === realSign) pts = 1;
              row += `<td>${pred.home_score}-${pred.away_score} (${pts})</td>`;
            } else {
              row += `<td>-</td>`;
            }
          });
          row += '</tr>';
          tableRows += row;
        });
        sectionsHtml += `<div class="round-section"><h3 onclick="toggleRound(${r})">Rodada ${r}</h3><div id="round-body-${r}" style="display:none"><table>${tableHead}${tableRows}</table></div></div>`;
      });
      const nav = buildNavLinks(user);
      const html = renderTemplate('resultados.html', {
        round_sections: sectionsHtml,
        admin_link: nav.adminLink,
        auth_link: nav.authLink
      });
      res.statusCode = 200;
      res.setHeader('Content-Type', 'text/html; charset=utf-8');
      res.end(html);
    })
    .catch(err => {
      console.error('Erro ao obter palpites do banco para resultados:', err.message);
      // Fallback para implementação antiga usando JSON
      let sectionsHtml = '';
      sortedRounds.forEach(r => {
        const matchesInRound = rounds[r];
        const presenters = data.users.filter(u => !u.isAdmin);
        let tableHead = '<tr><th>Confronto</th><th>Placar</th>';
        presenters.forEach(p => {
          tableHead += `<th>${p.name}</th>`;
        });
        tableHead += '</tr>';
        let tableRows = '';
        matchesInRound.forEach(match => {
          const homeTeam = data.teams.find(t => t.id === match.home_team_id);
          const awayTeam = data.teams.find(t => t.id === match.away_team_id);
          // Representa as equipes com pontos coloridos nas linhas de resultados (fallback)
          const homeDot = getTeamDot(homeTeam, true);
          const awayDot = getTeamDot(awayTeam, true);
          let row = `<tr><td>${homeDot} ${homeTeam.name} x ${awayDot} ${awayTeam.name}</td><td>${match.home_score}-${match.away_score}</td>`;
          presenters.forEach(p => {
            const pred = data.predictions.find(pr => pr.match_id === match.id && pr.user_id === p.id);
            if (pred) {
              const predSign = resultSign(pred.home_score, pred.away_score);
              const realSign = resultSign(match.home_score, match.away_score);
              let pts = 0;
              if (pred.home_score === match.home_score && pred.away_score === match.away_score) pts = 3;
              else if (predSign === realSign) pts = 1;
              row += `<td>${pred.home_score}-${pred.away_score} (${pts})</td>`;
            } else {
              row += `<td>-</td>`;
            }
          });
          row += '</tr>';
          tableRows += row;
        });
        sectionsHtml += `<div class="round-section"><h3 onclick="toggleRound(${r})">Rodada ${r}</h3><div id="round-body-${r}" style="display:none"><table>${tableHead}${tableRows}</table></div></div>`;
      });
      const nav = buildNavLinks(user);
      const html = renderTemplate('resultados.html', {
        round_sections: sectionsHtml,
        admin_link: nav.adminLink,
        auth_link: nav.authLink
      });
      res.statusCode = 200;
      res.setHeader('Content-Type', 'text/html; charset=utf-8');
      res.end(html);
    });
}

function handleArtilharia(req, res, user) {
  const data = loadData();
  // Sort scorers by goals desc
  const sorted = [...data.scorers].sort((a, b) => {
    if (b.goals !== a.goals) return b.goals - a.goals;
    return a.player.localeCompare(b.player);
  });
  let rows = '';
  sorted.forEach((s, idx) => {
    const team = data.teams.find(t => t.id === s.team_id);
    // Determine icon
    let icon = '';
    const rank = idx + 1;
    if (rank === 1) icon = '<i class="fa-solid fa-trophy" style="color:#fbc02d;"></i>';
    else if (rank <= 3) icon = '<i class="fa-solid fa-medal" style="color:#b0bec5;"></i>';
    else if (rank <= 10) icon = '<i class="fa-solid fa-star" style="color:#ffa000;"></i>';
    // Representa o time com um ponto colorido seguido do nome
    const teamDot = getTeamDot(team, true);
    rows += `<tr><td>${rank}</td><td>${s.player}</td><td>${teamDot} ${team.name}</td><td>${s.goals}</td><td>${icon}</td></tr>`;
  });
  const nav = buildNavLinks(user);
  const html = renderTemplate('artilharia.html', {
    scorers_rows: rows,
    admin_link: nav.adminLink,
    auth_link: nav.authLink
  });
  res.statusCode = 200;
  res.setHeader('Content-Type', 'text/html; charset=utf-8');
  res.end(html);
}

function handleAdminGet(req, res, user) {
  const data = loadData();
  // Build match rows for editing (show all matches)
  let matchRows = '';
  data.matches.forEach(match => {
    const home = data.teams.find(t => t.id === match.home_team_id);
    const away = data.teams.find(t => t.id === match.away_team_id);
    const hVal = match.home_score !== null ? match.home_score : '';
    const aVal = match.away_score !== null ? match.away_score : '';
    matchRows += `<tr><td>${home.name} x ${away.name} (Rod. ${match.round})</td><td>${match.date}</td>`+
                 `<td><input type="number" name="home_${match.id}" value="${hVal}" min="0"></td>`+
                 `<td><input type="number" name="away_${match.id}" value="${aVal}" min="0"></td></tr>`;
  });
  // Build classification rows for editing
  let classRows = '';
  data.classification.forEach(entry => {
    const team = data.teams.find(t => t.id === entry.team_id);
    classRows += `<tr><td>${team.name}</td>`+
                 `<td><input type="number" name="pts_${entry.team_id}" value="${entry.points}" min="0"></td>`+
                 `<td><input type="number" name="j_${entry.team_id}" value="${entry.games}" min="0"></td>`+
                 `<td><input type="number" name="v_${entry.team_id}" value="${entry.wins}" min="0"></td>`+
                 `<td><input type="number" name="e_${entry.team_id}" value="${entry.draws}" min="0"></td>`+
                 `<td><input type="number" name="d_${entry.team_id}" value="${entry.losses}" min="0"></td>`+
                 `<td><input type="number" name="gp_${entry.team_id}" value="${entry.goals_for}" min="0"></td>`+
                 `<td><input type="number" name="gc_${entry.team_id}" value="${entry.goals_against}" min="0"></td>`+
                 `<td><input type="number" name="sg_${entry.team_id}" value="${entry.goal_diff}" min="-100"></td></tr>`;
  });
  // Build scorer rows for editing
  let scorerRows = '';
  data.scorers.forEach((s, idx) => {
    const team = data.teams.find(t => t.id === s.team_id);
    scorerRows += `<tr><td>${s.player}</td><td>${team.name}</td>`+
                 `<td><input type="number" name="goals_${idx}" value="${s.goals}" min="0"></td>`+
                 `</tr>`;
  });
  const html = renderTemplate('admin.html', {
    match_rows: matchRows,
    class_rows: classRows,
    scorer_rows: scorerRows,
    user_name: user.name
  });
  res.statusCode = 200;
  res.setHeader('Content-Type', 'text/html; charset=utf-8');
  res.end(html);
}

function handleAdminUpdateMatches(req, res, user) {
  let body = '';
  req.on('data', chunk => { body += chunk.toString(); });
  req.on('end', () => {
    const dataStore = loadData();
    const form = querystring.parse(body);
    dataStore.matches.forEach(match => {
      const homeKey = `home_${match.id}`;
      const awayKey = `away_${match.id}`;
      const hVal = form[homeKey];
      const aVal = form[awayKey];
      if (hVal !== undefined && aVal !== undefined) {
        match.home_score = hVal !== '' ? parseInt(hVal) : null;
        match.away_score = aVal !== '' ? parseInt(aVal) : null;
      }
    });
    writeJSON('matches.json', dataStore.matches);
    sendRedirect(res, '/admin');
  });
}

function handleAdminUpdateClassification(req, res, user) {
  let body = '';
  req.on('data', chunk => { body += chunk.toString(); });
  req.on('end', () => {
    const dataStore = loadData();
    const form = querystring.parse(body);
    dataStore.classification.forEach(entry => {
      const id = entry.team_id;
      const ptsKey = `pts_${id}`;
      const jKey = `j_${id}`;
      const vKey = `v_${id}`;
      const eKey = `e_${id}`;
      const dKey = `d_${id}`;
      const gpKey = `gp_${id}`;
      const gcKey = `gc_${id}`;
      const sgKey = `sg_${id}`;
      entry.points = parseInt(form[ptsKey]);
      entry.games = parseInt(form[jKey]);
      entry.wins = parseInt(form[vKey]);
      entry.draws = parseInt(form[eKey]);
      entry.losses = parseInt(form[dKey]);
      entry.goals_for = parseInt(form[gpKey]);
      entry.goals_against = parseInt(form[gcKey]);
      entry.goal_diff = parseInt(form[sgKey]);
    });
    writeJSON('classification.json', dataStore.classification);
    sendRedirect(res, '/admin');
  });
}

function handleAdminUpdateScorers(req, res, user) {
  let body = '';
  req.on('data', chunk => { body += chunk.toString(); });
  req.on('end', () => {
    const dataStore = loadData();
    const form = querystring.parse(body);
    dataStore.scorers.forEach((s, idx) => {
      const key = `goals_${idx}`;
      if (form[key] !== undefined) {
        s.goals = parseInt(form[key]);
      }
    });
    // After updating goals, reassign ranks based on descending goals
    dataStore.scorers.sort((a, b) => b.goals - a.goals);
    dataStore.scorers.forEach((s, i) => {
      s.rank = i + 1;
    });
    writeJSON('scorers.json', dataStore.scorers);
    sendRedirect(res, '/admin');
  });
}

// Create HTTP server
const server = http.createServer((req, res) => {
  const parsedUrl = url.parse(req.url, true);
  const pathname = parsedUrl.pathname;
  const method = req.method;
  const user = getUserFromRequest(req);
  // Serve static assets
  if (pathname.startsWith('/static/')) {
    handleStatic(req, res, pathname);
    return;
  }
  if (pathname === '/' && method === 'GET') {
    handleHome(req, res, user);
    return;
  }
  if (pathname === '/login' && method === 'GET') {
    handleLoginGet(req, res);
    return;
  }
  if (pathname === '/login' && method === 'POST') {
    handleLoginPost(req, res);
    return;
  }
  if (pathname === '/logout') {
    handleLogout(req, res);
    return;
  }
  if (pathname === '/palpites') {
    if (!user) {
      sendRedirect(res, '/login');
      return;
    }
    if (method === 'GET') {
      handlePalpitesGet(req, res, user);
    } else if (method === 'POST') {
      handlePalpitesPost(req, res, user);
    }
    return;
  }
  if (pathname === '/ranking' && method === 'GET') {
    handleRanking(req, res, user);
    return;
  }
  if (pathname === '/resultados' && method === 'GET') {
    handleResultados(req, res, user);
    return;
  }
  if (pathname === '/artilharia' && method === 'GET') {
    handleArtilharia(req, res, user);
    return;
  }
  if (pathname === '/admin') {
    if (!user || !user.isAdmin) {
      sendRedirect(res, '/');
      return;
    }
    if (method === 'GET') {
      handleAdminGet(req, res, user);
    }
    return;
  }
  if (pathname === '/admin/update_matches' && method === 'POST') {
    if (!user || !user.isAdmin) {
      sendRedirect(res, '/');
      return;
    }
    handleAdminUpdateMatches(req, res, user);
    return;
  }
  if (pathname === '/admin/update_classification' && method === 'POST') {
    if (!user || !user.isAdmin) {
      sendRedirect(res, '/');
      return;
    }
    handleAdminUpdateClassification(req, res, user);
    return;
  }
  if (pathname === '/admin/update_scorers' && method === 'POST') {
    if (!user || !user.isAdmin) {
      sendRedirect(res, '/');
      return;
    }
    handleAdminUpdateScorers(req, res, user);
    return;
  }
  // Fallback 404
  res.statusCode = 404;
  res.end('Página não encontrada');
});

<<<<<<< HEAD
// Start server if run directly teste
if (require.main === module) {
  const PORT = process.env.PORT || 3000;
  server.listen(PORT, '0.0.0.0', () => {
    console.log(`Servidor iniciado em http://localhost:${PORT}`);
  });
}
=======
// Start server if run directly
const PORT = process.env.PORT || 3000;
server.listen(PORT, '0.0.0.0', () => {
  console.log(`Servidor iniciado em http://0.0.0.0:${PORT}`);
});
>>>>>>> 08f736cd

module.exports = server;<|MERGE_RESOLUTION|>--- conflicted
+++ resolved
@@ -1116,7 +1116,6 @@
   res.end('Página não encontrada');
 });
 
-<<<<<<< HEAD
 // Start server if run directly teste
 if (require.main === module) {
   const PORT = process.env.PORT || 3000;
@@ -1124,12 +1123,6 @@
     console.log(`Servidor iniciado em http://localhost:${PORT}`);
   });
 }
-=======
-// Start server if run directly
-const PORT = process.env.PORT || 3000;
-server.listen(PORT, '0.0.0.0', () => {
-  console.log(`Servidor iniciado em http://0.0.0.0:${PORT}`);
-});
->>>>>>> 08f736cd
+
 
 module.exports = server;